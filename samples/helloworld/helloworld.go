package main

import (
	"context"
	"errors"
	"log"

	"github.com/aws/aws-lambda-go/lambda"
	alexa "github.com/ericdaugherty/alexa-skills-kit-golang"
)

var a = &alexa.Alexa{ApplicationID: "amzn1.ask.skill.<SKILL_ID>", RequestHandler: &HelloWorld{}, IgnoreApplicationID: true, IgnoreTimestamp: true}

const cardTitle = "HelloWorld"

// HelloWorld handles reqeusts from the HelloWorld skill.
type HelloWorld struct{}

// Handle processes calls from Lambda
func Handle(ctx context.Context, requestEnv *alexa.RequestEnvelope) (interface{}, error) {
	return a.ProcessRequest(ctx, requestEnv)
}

// OnSessionStarted called when a new session is created.
<<<<<<< HEAD
func (h *HelloWorld) OnSessionStarted(ctx context.Context, request *alexa.Request, session *alexa.Session, response *alexa.Response) error {
=======
func (h *HelloWorld) OnSessionStarted(ctx context.Context,request *alexa.Request, session *alexa.Session, ctx_ptr *alexa.Context,response *alexa.Response) error {
>>>>>>> 79cef4c0

	log.Printf("OnSessionStarted requestId=%s, sessionId=%s", request.RequestID, session.SessionID)

	return nil
}

// OnLaunch called with a reqeust is received of type LaunchRequest
<<<<<<< HEAD
func (h *HelloWorld) OnLaunch(ctx context.Context, request *alexa.Request, session *alexa.Session, response *alexa.Response) error {
=======
func (h *HelloWorld) OnLaunch(ctx context.Context,request *alexa.Request, session *alexa.Session, ctx_ptr *alexa.Context,response *alexa.Response) error {
>>>>>>> 79cef4c0
	speechText := "Welcome to the Alexa Skills Kit, you can say hello"

	log.Printf("OnLaunch requestId=%s, sessionId=%s", request.RequestID, session.SessionID)

	response.SetSimpleCard(cardTitle, speechText)
	response.SetOutputText(speechText)
	response.SetRepromptText(speechText)

	response.ShouldSessionEnd = true

	return nil
}

// OnIntent called with a reqeust is received of type IntentRequest
<<<<<<< HEAD
func (h *HelloWorld) OnIntent(ctx context.Context, request *alexa.Request, session *alexa.Session, response *alexa.Response) error {
=======
func (h *HelloWorld) OnIntent(ctx context.Context,request *alexa.Request, session *alexa.Session, ctx_ptr *alexa.Context,response *alexa.Response) error {
>>>>>>> 79cef4c0

	log.Printf("OnIntent requestId=%s, sessionId=%s, intent=%s", request.RequestID, session.SessionID, request.Intent.Name)

	switch request.Intent.Name {
	case "HelloWorldIntent":
		log.Println("HelloWorldIntent triggered")
		speechText := "Hello World"

		response.SetSimpleCard(cardTitle, speechText)
		response.SetOutputText(speechText)

		log.Printf("Set Output speech, value now: %s", response.OutputSpeech.Text)
	case "AMAZON.HelpIntent":
		log.Println("AMAZON.HelpIntent triggered")
		speechText := "You can say hello to me!"

		response.SetSimpleCard("HelloWorld", speechText)
		response.SetOutputText(speechText)
		response.SetRepromptText(speechText)
	default:
		return errors.New("Invalid Intent")
	}

	return nil
}

// OnSessionEnded called with a reqeust is received of type SessionEndedRequest
<<<<<<< HEAD
func (h *HelloWorld) OnSessionEnded(ctx context.Context, request *alexa.Request, session *alexa.Session, response *alexa.Response) error {
=======
func (h *HelloWorld) OnSessionEnded(ctx context.Context,request *alexa.Request, session *alexa.Session, ctx_ptr *alexa.Context,response *alexa.Response) error {
>>>>>>> 79cef4c0

	log.Printf("OnSessionEnded requestId=%s, sessionId=%s", request.RequestID, session.SessionID)

	return nil
}

func main() {
	lambda.Start(Handle)
}<|MERGE_RESOLUTION|>--- conflicted
+++ resolved
@@ -22,11 +22,7 @@
 }
 
 // OnSessionStarted called when a new session is created.
-<<<<<<< HEAD
-func (h *HelloWorld) OnSessionStarted(ctx context.Context, request *alexa.Request, session *alexa.Session, response *alexa.Response) error {
-=======
-func (h *HelloWorld) OnSessionStarted(ctx context.Context,request *alexa.Request, session *alexa.Session, ctx_ptr *alexa.Context,response *alexa.Response) error {
->>>>>>> 79cef4c0
+func (h *HelloWorld) OnSessionStarted(ctx context.Context, request *alexa.Request, session *alexa.Session, ctxPtr *alexa.Context, response *alexa.Response) error {
 
 	log.Printf("OnSessionStarted requestId=%s, sessionId=%s", request.RequestID, session.SessionID)
 
@@ -34,11 +30,7 @@
 }
 
 // OnLaunch called with a reqeust is received of type LaunchRequest
-<<<<<<< HEAD
-func (h *HelloWorld) OnLaunch(ctx context.Context, request *alexa.Request, session *alexa.Session, response *alexa.Response) error {
-=======
-func (h *HelloWorld) OnLaunch(ctx context.Context,request *alexa.Request, session *alexa.Session, ctx_ptr *alexa.Context,response *alexa.Response) error {
->>>>>>> 79cef4c0
+func (h *HelloWorld) OnLaunch(ctx context.Context, request *alexa.Request, session *alexa.Session, ctxPtr *alexa.Context, response *alexa.Response) error {
 	speechText := "Welcome to the Alexa Skills Kit, you can say hello"
 
 	log.Printf("OnLaunch requestId=%s, sessionId=%s", request.RequestID, session.SessionID)
@@ -53,11 +45,7 @@
 }
 
 // OnIntent called with a reqeust is received of type IntentRequest
-<<<<<<< HEAD
-func (h *HelloWorld) OnIntent(ctx context.Context, request *alexa.Request, session *alexa.Session, response *alexa.Response) error {
-=======
-func (h *HelloWorld) OnIntent(ctx context.Context,request *alexa.Request, session *alexa.Session, ctx_ptr *alexa.Context,response *alexa.Response) error {
->>>>>>> 79cef4c0
+func (h *HelloWorld) OnIntent(ctx context.Context, request *alexa.Request, session *alexa.Session, ctxPtr *alexa.Context, response *alexa.Response) error {
 
 	log.Printf("OnIntent requestId=%s, sessionId=%s, intent=%s", request.RequestID, session.SessionID, request.Intent.Name)
 
@@ -85,11 +73,7 @@
 }
 
 // OnSessionEnded called with a reqeust is received of type SessionEndedRequest
-<<<<<<< HEAD
-func (h *HelloWorld) OnSessionEnded(ctx context.Context, request *alexa.Request, session *alexa.Session, response *alexa.Response) error {
-=======
-func (h *HelloWorld) OnSessionEnded(ctx context.Context,request *alexa.Request, session *alexa.Session, ctx_ptr *alexa.Context,response *alexa.Response) error {
->>>>>>> 79cef4c0
+func (h *HelloWorld) OnSessionEnded(ctx context.Context, request *alexa.Request, session *alexa.Session, ctxPtr *alexa.Context, response *alexa.Response) error {
 
 	log.Printf("OnSessionEnded requestId=%s, sessionId=%s", request.RequestID, session.SessionID)
 
